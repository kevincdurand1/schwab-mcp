--- conflicted
+++ resolved
@@ -1,9 +1,6 @@
 import { safeBase64Decode, safeBase64Encode } from '@sudowealth/schwab-api'
-import { logger } from '../shared/logger'
-<<<<<<< HEAD
+import { logger } from '../shared/logger
 import { type ValidatedEnv } from '../types/env'
-import { AuthError, formatAuthError } from './errorMessages'
-=======
 import {
 	CookieSecretMissingError,
 	InvalidCookieFormatError,
@@ -12,7 +9,6 @@
 	MissingFormStateError,
 	InvalidStateError,
 } from './errors'
->>>>>>> 415a112d
 import {
 	decodeAndVerifyState,
 	extractClientIdFromState,
