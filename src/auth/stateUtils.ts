--- conflicted
+++ resolved
@@ -1,12 +1,8 @@
 import { type AuthRequest } from '@cloudflare/workers-oauth-provider'
 import { safeBase64Decode } from '@sudowealth/schwab-api'
 import { logger } from '../shared/logger'
-<<<<<<< HEAD
 import { type ValidatedEnv } from '../types/env'
-import { AuthError, formatAuthError } from './errorMessages'
-=======
 import { ClientIdExtractionError } from './errors'
->>>>>>> 415a112d
 
 /**
  * IMPORTANT: EnhancedTokenManager State Handling
