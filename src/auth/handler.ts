--- conflicted
+++ resolved
@@ -12,9 +12,6 @@
 import { type Env } from '../types/env'
 import { initializeSchwabAuthClient, redirectToSchwab } from './client'
 import { clientIdAlreadyApproved, parseRedirectApproval } from './cookies'
-<<<<<<< HEAD
-import { AuthError, formatAuthError } from './errorMessages'
-=======
 import {
 	MissingClientIdError,
 	MissingStateError,
@@ -29,7 +26,6 @@
 	formatAuthError,
 } from './errors'
 import { ensureEnvInitialized } from './middlewares'
->>>>>>> 415a112d
 import { decodeAndVerifyState, extractClientIdFromState } from './stateUtils'
 import { renderApprovalDialog } from './ui'
 
